--- conflicted
+++ resolved
@@ -8,6 +8,7 @@
 from torch.utils.data import DataLoader, Dataset
 from torch.optim import Adam
 from torch.cuda.amp import GradScaler
+import matplotlib.pyplot as plt
 from my_vit_models import MyVIT2D
 
 IMG_SIZE = (900, 600)
@@ -32,10 +33,6 @@
     def __getitem__(self, idx):
         data = torch.load(self.data_list[idx], weights_only=False)
         target = torch.load(self.target_list[idx], weights_only=False)
-<<<<<<< HEAD
-=======
-        data = data.permute(0, 3, 1, 2)  # Permute dimensions to [B, C, H, W]
->>>>>>> bd982206
         return data, target
 
 def get_random_files(folder, num_files):
@@ -93,13 +90,8 @@
             B, _, H, W, D = data.shape
             data = data.permute(0, 4, 1, 2, 3).reshape(B, D, H, W)
             B, _, H, W, D = target.shape
-<<<<<<< HEAD
             target = target.permute(0, 4, 1, 2, 3).reshape(B, D, H, W)
             data, target = data.to(DEVICE), target.to(DEVICE, dtype=torch.float32)
-=======
-            target = target.permute(0, 4, 1, 2, 3).reshape(D, H, W, B)
-            data, target = data.to(DEVICE, dtype=torch.float32), target.to(DEVICE, dtype=torch.float32)
->>>>>>> bd982206
 
             with autocast(device_type='cuda', dtype=torch.float16):
                 output = model(data)
@@ -112,7 +104,6 @@
                 optimizer.zero_grad()
 
         print(f"Epoch {epoch + 1}/{EPOCHS} Loss: {loss.item()}")
-
 
     model.eval()
     total_loss = 0
